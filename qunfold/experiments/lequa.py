import argparse
import itertools
import numpy as np
import os
import pandas as pd
import quapy as qp
from datetime import datetime
from functools import partial
from multiprocessing import Pool
<<<<<<< HEAD
from qunfold import ACC, PACC, HDy, EDy, RUN, KMM, ClassTransformer, GaussianRFFKernelTransformer, LeastSquaresLoss, EnergyKernelTransformer, LinearMethod, KDEyHD, KDEyCS, KDEyMLQP
=======
from qunfold import ACC, PACC, HDy, EDy, RUN, KMM, ClassRepresentation, GaussianRFFKernelRepresentation, LeastSquaresLoss, EnergyKernelRepresentation, LinearMethod
>>>>>>> 810c182f
from qunfold.quapy import QuaPyWrapper
from qunfold.sklearn import CVClassifier
from sklearn.ensemble import BaggingClassifier
from sklearn.linear_model import LogisticRegression
from time import time
from tqdm.auto import tqdm
from quapy.method._kdey import KDEyML as KDEyML_QuaPy
import warnings
warnings.filterwarnings("ignore")

def trial(trial_config, trn_data, val_gen, tst_gen, seed, n_trials):
    """A single trial of lequa.main()"""
    i_method, method_name, package, method, param_grid, error_metric = trial_config
    np.random.seed(seed)
    print(
        f"INI [{i_method+1:02d}/{n_trials:02d}]:",
        datetime.now().strftime('%H:%M:%S'),
        f"{package} {method_name} / {error_metric} starting"
    )

    # configure and train the method; select the best hyper-parameters
    if param_grid is not None:
        quapy_method = qp.model_selection.GridSearchQ(
            model = method,
            param_grid = param_grid,
            protocol = val_gen,
            error = "m" + error_metric, # ae -> mae, rae -> mrae
            raise_errors = True,
            refit = False,
            raise_errors = True,
            verbose = True,
        ).fit(trn_data)
        parameters = quapy_method.best_params_
        val_error = quapy_method.best_score_
        quapy_method = quapy_method.best_model_
        print(
            f"VAL [{i_method+1:02d}/{n_trials:02d}]:",
            datetime.now().strftime('%H:%M:%S'),
            f"{package} {method_name} validated {error_metric}={val_error:.4f} {parameters}"
        )
    else:
        quapy_method = method.fit(trn_data)
        parameters = None
        val_error = -1
        print(
            f"Skipping validation of {package} {method_name} due to fixed hyper-parameters."
        )

    # evaluate the method on the test samples and return the result
    t_0 = time()
    errors = qp.evaluation.evaluate( # errors of all predictions
        quapy_method,
        protocol = tst_gen,
        error_metric = error_metric
    )
    prediction_time = (time() - t_0) / len(errors) # average prediction_time
    error = errors.mean()
    error_std = errors.std()
    print(
        f"TST [{i_method+1:02d}/{n_trials:02d}]:",
        datetime.now().strftime('%H:%M:%S'),
        f"{package} {method_name} tested {error_metric}={error:.4f}+-{error_std:.4f}"
    )
    return {
        "method": method_name,
        "package": package,
        "error_metric": error_metric,
        "error": error,
        "error_std": error_std,
        "prediction_time": prediction_time,
        "val_error": val_error,
        "parameters": str(parameters),
    }

def main(
        output_path,
        n_jobs = 1,
        seed = 867,
        is_full_run = False,
        is_test_run = False,
    ):
    print(f"Starting a lequa experiment to produce {output_path} with seed {seed}")
    if is_test_run:
        print("WARNING: this is a test run; results are not meaningful")
    if len(os.path.dirname(output_path)) > 0: # ensure that the directory exists
        os.makedirs(os.path.dirname(output_path), exist_ok=True)
    np.random.seed(seed)
    qp.environ["_R_SEED"] = seed
    qp.environ["SAMPLE_SIZE"] = 1000

    # configure the quantification methods
    clf = CVClassifier(
        LogisticRegression(),
        n_estimators = 5,
        random_state = seed,
    )
    clf_grid = {
        "classifier__estimator__C": [1e-3, 1e-2, 1e-1, 1e0, 1e1],
    }
    qp_clf = clf.estimator
    qp_clf_grid = {
        "classifier__C": clf_grid["classifier__estimator__C"],
    }
    methods = [ # (method_name, package, method, param_grid)
<<<<<<< HEAD
        #("ACC", "qunfold", QuaPyWrapper(ACC(clf, seed=seed)), clf_grid),
        #("ACC", "QuaPy", qp.method.aggregative.ACC(qp_clf, val_split=5), qp_clf_grid),
        #("PACC", "qunfold", QuaPyWrapper(PACC(clf, seed=seed)), clf_grid),
        #("PACC", "QuaPy", qp.method.aggregative.PACC(qp_clf, val_split=5), qp_clf_grid),
        #("HDy", "qunfold",
        #    QuaPyWrapper(HDy(clf, 2, seed=seed)),
        #    {
        #        "transformer__preprocessor__classifier__estimator__C":
        #            clf_grid["transformer__classifier__estimator__C"],
        #        "transformer__n_bins": [2, 4, 6],
        #    }
        #),
        #("HDy", "QuaPy",
        #    qp.method.aggregative.DistributionMatching(
        #        classifier = qp_clf,
        #        divergence = 'HD',
        #        cdf = False
        #    ),
        #    dict(qp_clf_grid, nbins = [2, 4, 6]) # extend the qp_clf_grid
        #),
        #("EDy", "qunfold",
        #    QuaPyWrapper(EDy(clf, seed=seed)),
        #    {
        #        "transformer__preprocessor__classifier__estimator__C":
        #            clf_grid["transformer__classifier__estimator__C"],
        #    }
        #),
        #("RUN", "qunfold", QuaPyWrapper(RUN(ClassTransformer(clf), seed=seed)), clf_grid),
        #("KMMe", "qunfold", QuaPyWrapper(KMM(kernel="energy", seed=seed)), None),
        #("KMMey", "qunfold", # KMM with the energy kernel after classification
        #    QuaPyWrapper(LinearMethod(
        #        LeastSquaresLoss(),
        #        EnergyKernelTransformer(preprocessor=ClassTransformer(
        #            clf,
        #            is_probabilistic = True,
        #        )),
        #        seed = seed
        #    )),
        #    {
        #        "transformer__preprocessor__classifier__estimator__C":
        #            clf_grid["transformer__classifier__estimator__C"],
        #    }
        #),
        #("KMMr", "qunfold",
        #    QuaPyWrapper(KMM(kernel="rff", seed=seed)),
        #    { "transformer__sigma": [1e-2, 1e-1, 1e0, 1e1, 1e2] }
        #),
        #("KMMry", "qunfold", # KMM with the Gaussian RFF kernel after classification
        #    QuaPyWrapper(LinearMethod(
        #        LeastSquaresLoss(),
        #        GaussianRFFKernelTransformer(
        #            seed = seed,
        #            preprocessor = ClassTransformer(
        #                clf,
        #                is_probabilistic = True,
        #            ),
        #        ),
        #        seed = seed
        #    )),
        #    {
        #        "transformer__sigma": [1e-2, 1e-1, 1e0, 1e1, 1e2],
        #        "transformer__preprocessor__classifier__estimator__C":
        #            clf_grid["transformer__classifier__estimator__C"],
        #    }
        #),
        # ("KDEyML", "QuaPy", qp.method.aggregative.KDEyML(qp_clf, val_split=5),
        #     {
        #         "bandwidth" : [1e-2, 1e-1, 1e0, 1e1, 1e2],
        #         "classifier__C" : [1e-3, 1e-2, 1e-1, 1e0, 1e1]
        #     }
        # ),
        ("SLD", "QuaPy", qp.method.aggregative.EMQ(qp_clf),
            {
                "classifier__C" : np.logspace(-3, 3, 7),
                "classifier__class_weight" : ['balanced', None],
            }
        ),
        #("KDEyHD", "QuaPy", qp.method.aggregative.KDEyHD(qp_clf, val_split=5),
        #    {
        #        "bandwidth" : [1e-2, 1e-1, 1e0, 1e1, 1e2],
        #        "classifier__C" : [1e-3, 1e-2, 1e-1, 1e0, 1e1]
        #    }
        #),
        #("KDEyCS", "QuaPy", qp.method.aggregative.KDEyCS(qp_clf, val_split=5),
        #    {
        #        "bandwidth" : [1e-2, 1e-1, 1e0, 1e1, 1e2],
        #        "classifier__C" : [1e-3, 1e-2, 1e-1, 1e0, 1e1]
        #    }
        #),
        #("KDEyHD", "qunfold", QuaPyWrapper(KDEyHD(clf, bandwidth=0.1, random_state=seed)), 
        #    {
        #        "transformer__bandwidth" : [1e-2, 1e-1, 1e0, 1e1, 1e2],
        #        **clf_grid,
        #    }
        #),
        #("KDEyML", "qunfold", QuaPyWrapper(KDEyML(clf, bandwidth=0.1)), 
        #    {
        #        #"bandwidth" : [1e-2, 1e-1, 1e0, 'scott', 'silverman'],
        #        "bandwidth" : ['scott', 'silverman'],
        #        #"classifier__estimator__C": clf_grid["transformer__classifier__estimator__C"],
        #        "classifier__estimator__C": [0.01, 0.1, 0.5, 1.0, 10.],
        #    }
        #),
        ("KDEyMLQP", "qunfold", QuaPyWrapper(KDEyMLQP(qp_clf, random_state=seed)), 
            {
                "bandwidth" : np.linspace(0.01, 0.2, 20),
                "classifier__C": np.logspace(-3, 3, 7),
                "classifier__class_weight" : ['balanced', None],
            }
        ),
        ("KDEyML", "QuaPy", KDEyML_QuaPy(qp_clf, random_state=seed),
            {
                "bandwidth" : np.linspace(0.01, 0.2, 20),
                "classifier__C": np.logspace(-3, 3, 7),
                "classifier__class_weight" : ['balanced', None],
            }
=======
        ("ACC", "qunfold", QuaPyWrapper(ACC(clf, seed=seed)), clf_grid),
        ("ACC", "QuaPy", qp.method.aggregative.ACC(qp_clf, val_split=5), qp_clf_grid),
        ("PACC", "qunfold", QuaPyWrapper(PACC(clf, seed=seed)), clf_grid),
        ("PACC", "QuaPy", qp.method.aggregative.PACC(qp_clf, val_split=5), qp_clf_grid),
        ("HDy", "qunfold",
            QuaPyWrapper(HDy(clf, 2, seed=seed)),
            clf_grid | { "n_bins": [2, 4, 6] },
        ),
        ("HDy", "QuaPy",
            qp.method.aggregative.DistributionMatchingY(
                classifier = qp_clf,
                divergence = 'HD',
                cdf = False
            ),
            qp_clf_grid | { "n_bins": [2, 4, 6] },
        ),
        ("EDy", "qunfold", QuaPyWrapper(EDy(clf, seed=seed)), clf_grid),
        ("RUN", "qunfold",
            QuaPyWrapper(RUN(ClassRepresentation(clf), seed=seed)),
            { f"representation__{k}": v for k, v in clf_grid.items() }
        ),
        ("KMMe", "qunfold", QuaPyWrapper(KMM(kernel="energy", seed=seed)), None),
        ("KMMey", "qunfold", # KMM with the energy kernel after classification
            QuaPyWrapper(LinearMethod(
                LeastSquaresLoss(),
                EnergyKernelRepresentation(preprocessor=ClassRepresentation(
                    clf,
                    is_probabilistic = True,
                )),
                seed = seed
            )),
            { f"representation__preprocessor__{k}": v for k, v in clf_grid.items() },
        ),
        ("KMMr", "qunfold",
            QuaPyWrapper(KMM(kernel="rff", seed=seed)),
            { "sigma": [1e-2, 1e-1, 1e0, 1e1, 1e2] },
        ),
        ("KMMry", "qunfold", # KMM with the Gaussian RFF kernel after classification
            QuaPyWrapper(LinearMethod(
                LeastSquaresLoss(),
                GaussianRFFKernelRepresentation(
                    seed = seed,
                    preprocessor = ClassRepresentation(
                        clf,
                        is_probabilistic = True,
                    ),
                ),
                seed = seed
            )),
            { f"representation__preprocessor__{k}": v for k, v in clf_grid.items() } | { "representation__sigma": [1e-2, 1e-1, 1e0, 1e1, 1e2] },
>>>>>>> 810c182f
        ),
        #("KDEyCS", "qunfold", QuaPyWrapper(KDEyCS(clf, bandwidth=0.1)), 
        #    {
        #        "transformer__bandwidth" : [1e-2, 1e-1, 1e0, 1e1, 1e2],
        #        **clf_grid,
        #    }
        #),
    ]

    # load the data
    trn_data, val_gen, tst_gen = qp.datasets.fetch_lequa2022(task="T1B")

    if is_test_run: # use a minimal testing configuration
        clf.set_params(n_estimators = 3, estimator__max_iter = 3)
        clf_grid = {
            "classifier__estimator__C": [1e1],
        }
        qp_clf = clf.estimator
        qp_clf_grid = {
            "classifier__C": clf_grid["classifier__estimator__C"],
        }
        methods = [ # (method_name, package, method, param_grid)
<<<<<<< HEAD
            #("ACC", "qunfold", QuaPyWrapper(ACC(clf, seed=seed)), clf_grid),
            #("ACC", "QuaPy", qp.method.aggregative.ACC(qp_clf, val_split=3), qp_clf_grid),
            #("PACC", "qunfold", QuaPyWrapper(PACC(clf, seed=seed)), clf_grid),
            #("PACC", "QuaPy", qp.method.aggregative.PACC(qp_clf, val_split=3), qp_clf_grid),
            #("HDy", "qunfold", QuaPyWrapper(HDy(clf, 2, seed=seed)), None),
            #("HDy", "QuaPy",
            #    qp.method.aggregative.DistributionMatching(
            #        classifier = qp_clf,
            #        divergence = 'HD',
            #        cdf = False
            #    ),
            #    None
            #),
            #("EDy", "qunfold", QuaPyWrapper(EDy(clf, seed=seed)), None),
            #("RUN", "qunfold", QuaPyWrapper(RUN(ClassTransformer(clf), seed=seed)), None),
            #("KMMe", "qunfold", QuaPyWrapper(KMM(kernel="energy", seed=seed)), None),
            #("KMMey", "qunfold", # KMM with the energy kernel after classification
            #    QuaPyWrapper(LinearMethod(
            #        LeastSquaresLoss(),
            #        EnergyKernelTransformer(preprocessor=ClassTransformer(
            #            clf,
            #            is_probabilistic = True,
            #        )),
            #        seed = seed
            #    )),
            #    {
            #        "transformer__preprocessor__classifier__estimator__C":
            #            clf_grid["transformer__classifier__estimator__C"],
            #    }
            #),
            #("KMMr", "qunfold",
            #    QuaPyWrapper(KMM(kernel="rff", seed=seed)),
            #    { "transformer__sigma": [ 1e-1 ] }
            #),
            #("KMMry", "qunfold", # KMM with the Gaussian RFF kernel after classification
            #    QuaPyWrapper(LinearMethod(
            #        LeastSquaresLoss(),
            #        GaussianRFFKernelTransformer(
            #            seed = seed,
            #            preprocessor = ClassTransformer(
            #                clf,
            #                is_probabilistic = True,
            #            ),
            #        ),
            #        seed = seed
            #    )),
            #    {
            #        "transformer__sigma": [ 1e-1 ],
            #        "transformer__preprocessor__classifier__estimator__C":
            #            clf_grid["transformer__classifier__estimator__C"],
            #    }
            #),
            #("KDEyHD", "qunfold", QuaPyWrapper(KDEyHD(clf, bandwidth=0.1, random_state=seed)), 
            #{
            #    "transformer__bandwidth" : [1e-1],
            #    **clf_grid,
            #}
            #),
            ("KDEyMLQP", "qunfold", QuaPyWrapper(KDEyMLQP(qp_clf, random_state=seed)), 
                {
                    "bandwidth" : np.linspace(0.01, 0.2, 20),
                    "classifier__C": np.logspace(-3, 3, 7),
                    "classifier__class_weight" : ['balanced', None],
                }
            ),
            ("KDEyML", "QuaPy", KDEyML_QuaPy(qp_clf, random_state=seed),
                {
                    "bandwidth" : np.linspace(0.01, 0.2, 20),
                    "classifier__C": np.logspace(-3, 3, 7),
                    "classifier__class_weight" : ['balanced', None],
                }
            ),
            ("SLD", "QuaPy", qp.method.aggregative.EMQ(qp_clf),
                {
                    "classifier__C" : [1e-2, 1e-1]
                }
=======
            ("ACC", "qunfold", QuaPyWrapper(ACC(clf, seed=seed)), clf_grid),
            ("ACC", "QuaPy", qp.method.aggregative.ACC(qp_clf, val_split=3), qp_clf_grid),
            ("PACC", "qunfold", QuaPyWrapper(PACC(clf, seed=seed)), clf_grid),
            ("PACC", "QuaPy", qp.method.aggregative.PACC(qp_clf, val_split=3), qp_clf_grid),
            ("HDy", "qunfold", QuaPyWrapper(HDy(clf, 2, seed=seed)), None),
            ("HDy", "QuaPy",
                qp.method.aggregative.DistributionMatchingY(
                    classifier = qp_clf,
                    divergence = 'HD',
                    cdf = False
                ),
                None,
            ),
            ("EDy", "qunfold", QuaPyWrapper(EDy(clf, seed=seed)), None),
            ("RUN", "qunfold", QuaPyWrapper(RUN(ClassRepresentation(clf), seed=seed)), None),
            ("KMMe", "qunfold", QuaPyWrapper(KMM(kernel="energy", seed=seed)), None),
            ("KMMey", "qunfold", # KMM with the energy kernel after classification
                QuaPyWrapper(LinearMethod(
                    LeastSquaresLoss(),
                    EnergyKernelRepresentation(preprocessor=ClassRepresentation(
                        clf,
                        is_probabilistic = True,
                    )),
                    seed = seed
                )),
                { f"representation__preprocessor__{k}": v for k, v in clf_grid.items() },
            ),
            ("KMMr", "qunfold",
                QuaPyWrapper(KMM(kernel="rff", seed=seed)),
                { "sigma": [ 1e-1 ] },
            ),
            ("KMMry", "qunfold", # KMM with the Gaussian RFF kernel after classification
                QuaPyWrapper(LinearMethod(
                    LeastSquaresLoss(),
                    GaussianRFFKernelRepresentation(
                        seed = seed,
                        preprocessor = ClassRepresentation(
                            clf,
                            is_probabilistic = True,
                        ),
                    ),
                    seed = seed
                )),
                { f"representation__preprocessor__{k}": v for k, v in clf_grid.items() } | { "representation__sigma": [ 1e-1 ] },
>>>>>>> 810c182f
            ),
            #("KDEyCS", "qunfold", QuaPyWrapper(KDEyCS(clf, bandwidth=0.1)), 
            #    {
            #        "transformer__bandwidth" : [1e-1],
            #        **clf_grid,
            #    }
            #),
        ]
        trn_data = trn_data.split_stratified(3000, random_state=seed)[0] # subsample
        val_gen.true_prevs.df = val_gen.true_prevs.df[:3] # use only 3 validation samples
        tst_gen.true_prevs.df = tst_gen.true_prevs.df[:3] # use only 3 testing samples
    elif not is_full_run:
        val_gen.true_prevs.df = val_gen.true_prevs.df[:100] # use only 100 validation samples
        tst_gen.true_prevs.df = tst_gen.true_prevs.df[:500] # use only 500 testing samples

    # parallelize over all methods
    error_metrics = ['ae', 'rae']
    configured_trial = partial(
        trial,
        trn_data = trn_data,
        val_gen = val_gen,
        tst_gen = tst_gen,
        seed = seed,
        n_trials = len(methods) * len(error_metrics),
    )
    trials = [ # (i_method, method_name, package, method, param_grid, error_metric)
        (x[0], x[1][0][0], x[1][0][1], x[1][0][2], x[1][0][3], x[1][1])
        for x in enumerate(itertools.product(methods, error_metrics))
    ]
    print(
        f"Starting {len(trials)} trials",
        f"with {len(val_gen.true_prevs.df)} validation",
        f"and {len(tst_gen.true_prevs.df)} testing samples"
    )
    results = []
    with Pool(n_jobs if n_jobs > 0 else None) as pool:
        results.extend(pool.imap(configured_trial, trials))
    df = pd.DataFrame(results)
    df.to_csv(output_path) # store the results
    print(f"{df.shape[0]} results succesfully stored at {output_path}")

if __name__ == '__main__':
    parser = argparse.ArgumentParser()
    parser.add_argument('output_path', type=str, help='path of an output *.csv file')
    parser.add_argument('--n_jobs', type=int, default=1, metavar='N',
                        help='number of concurrent jobs or 0 for all processors (default: 1)')
    parser.add_argument('--seed', type=int, default=876, metavar='N',
                        help='random number generator seed (default: 876)')
    parser.add_argument("--is_full_run", action="store_true",
                        help="whether to use all 1000 validation and 5000 testing samples")
    parser.add_argument("--is_test_run", action="store_true")
    args = parser.parse_args()
    main(
        args.output_path,
        args.n_jobs,
        args.seed,
        args.is_full_run,
        args.is_test_run,
    )<|MERGE_RESOLUTION|>--- conflicted
+++ resolved
@@ -7,11 +7,7 @@
 from datetime import datetime
 from functools import partial
 from multiprocessing import Pool
-<<<<<<< HEAD
-from qunfold import ACC, PACC, HDy, EDy, RUN, KMM, ClassTransformer, GaussianRFFKernelTransformer, LeastSquaresLoss, EnergyKernelTransformer, LinearMethod, KDEyHD, KDEyCS, KDEyMLQP
-=======
 from qunfold import ACC, PACC, HDy, EDy, RUN, KMM, ClassRepresentation, GaussianRFFKernelRepresentation, LeastSquaresLoss, EnergyKernelRepresentation, LinearMethod
->>>>>>> 810c182f
 from qunfold.quapy import QuaPyWrapper
 from qunfold.sklearn import CVClassifier
 from sklearn.ensemble import BaggingClassifier
@@ -116,124 +112,6 @@
         "classifier__C": clf_grid["classifier__estimator__C"],
     }
     methods = [ # (method_name, package, method, param_grid)
-<<<<<<< HEAD
-        #("ACC", "qunfold", QuaPyWrapper(ACC(clf, seed=seed)), clf_grid),
-        #("ACC", "QuaPy", qp.method.aggregative.ACC(qp_clf, val_split=5), qp_clf_grid),
-        #("PACC", "qunfold", QuaPyWrapper(PACC(clf, seed=seed)), clf_grid),
-        #("PACC", "QuaPy", qp.method.aggregative.PACC(qp_clf, val_split=5), qp_clf_grid),
-        #("HDy", "qunfold",
-        #    QuaPyWrapper(HDy(clf, 2, seed=seed)),
-        #    {
-        #        "transformer__preprocessor__classifier__estimator__C":
-        #            clf_grid["transformer__classifier__estimator__C"],
-        #        "transformer__n_bins": [2, 4, 6],
-        #    }
-        #),
-        #("HDy", "QuaPy",
-        #    qp.method.aggregative.DistributionMatching(
-        #        classifier = qp_clf,
-        #        divergence = 'HD',
-        #        cdf = False
-        #    ),
-        #    dict(qp_clf_grid, nbins = [2, 4, 6]) # extend the qp_clf_grid
-        #),
-        #("EDy", "qunfold",
-        #    QuaPyWrapper(EDy(clf, seed=seed)),
-        #    {
-        #        "transformer__preprocessor__classifier__estimator__C":
-        #            clf_grid["transformer__classifier__estimator__C"],
-        #    }
-        #),
-        #("RUN", "qunfold", QuaPyWrapper(RUN(ClassTransformer(clf), seed=seed)), clf_grid),
-        #("KMMe", "qunfold", QuaPyWrapper(KMM(kernel="energy", seed=seed)), None),
-        #("KMMey", "qunfold", # KMM with the energy kernel after classification
-        #    QuaPyWrapper(LinearMethod(
-        #        LeastSquaresLoss(),
-        #        EnergyKernelTransformer(preprocessor=ClassTransformer(
-        #            clf,
-        #            is_probabilistic = True,
-        #        )),
-        #        seed = seed
-        #    )),
-        #    {
-        #        "transformer__preprocessor__classifier__estimator__C":
-        #            clf_grid["transformer__classifier__estimator__C"],
-        #    }
-        #),
-        #("KMMr", "qunfold",
-        #    QuaPyWrapper(KMM(kernel="rff", seed=seed)),
-        #    { "transformer__sigma": [1e-2, 1e-1, 1e0, 1e1, 1e2] }
-        #),
-        #("KMMry", "qunfold", # KMM with the Gaussian RFF kernel after classification
-        #    QuaPyWrapper(LinearMethod(
-        #        LeastSquaresLoss(),
-        #        GaussianRFFKernelTransformer(
-        #            seed = seed,
-        #            preprocessor = ClassTransformer(
-        #                clf,
-        #                is_probabilistic = True,
-        #            ),
-        #        ),
-        #        seed = seed
-        #    )),
-        #    {
-        #        "transformer__sigma": [1e-2, 1e-1, 1e0, 1e1, 1e2],
-        #        "transformer__preprocessor__classifier__estimator__C":
-        #            clf_grid["transformer__classifier__estimator__C"],
-        #    }
-        #),
-        # ("KDEyML", "QuaPy", qp.method.aggregative.KDEyML(qp_clf, val_split=5),
-        #     {
-        #         "bandwidth" : [1e-2, 1e-1, 1e0, 1e1, 1e2],
-        #         "classifier__C" : [1e-3, 1e-2, 1e-1, 1e0, 1e1]
-        #     }
-        # ),
-        ("SLD", "QuaPy", qp.method.aggregative.EMQ(qp_clf),
-            {
-                "classifier__C" : np.logspace(-3, 3, 7),
-                "classifier__class_weight" : ['balanced', None],
-            }
-        ),
-        #("KDEyHD", "QuaPy", qp.method.aggregative.KDEyHD(qp_clf, val_split=5),
-        #    {
-        #        "bandwidth" : [1e-2, 1e-1, 1e0, 1e1, 1e2],
-        #        "classifier__C" : [1e-3, 1e-2, 1e-1, 1e0, 1e1]
-        #    }
-        #),
-        #("KDEyCS", "QuaPy", qp.method.aggregative.KDEyCS(qp_clf, val_split=5),
-        #    {
-        #        "bandwidth" : [1e-2, 1e-1, 1e0, 1e1, 1e2],
-        #        "classifier__C" : [1e-3, 1e-2, 1e-1, 1e0, 1e1]
-        #    }
-        #),
-        #("KDEyHD", "qunfold", QuaPyWrapper(KDEyHD(clf, bandwidth=0.1, random_state=seed)), 
-        #    {
-        #        "transformer__bandwidth" : [1e-2, 1e-1, 1e0, 1e1, 1e2],
-        #        **clf_grid,
-        #    }
-        #),
-        #("KDEyML", "qunfold", QuaPyWrapper(KDEyML(clf, bandwidth=0.1)), 
-        #    {
-        #        #"bandwidth" : [1e-2, 1e-1, 1e0, 'scott', 'silverman'],
-        #        "bandwidth" : ['scott', 'silverman'],
-        #        #"classifier__estimator__C": clf_grid["transformer__classifier__estimator__C"],
-        #        "classifier__estimator__C": [0.01, 0.1, 0.5, 1.0, 10.],
-        #    }
-        #),
-        ("KDEyMLQP", "qunfold", QuaPyWrapper(KDEyMLQP(qp_clf, random_state=seed)), 
-            {
-                "bandwidth" : np.linspace(0.01, 0.2, 20),
-                "classifier__C": np.logspace(-3, 3, 7),
-                "classifier__class_weight" : ['balanced', None],
-            }
-        ),
-        ("KDEyML", "QuaPy", KDEyML_QuaPy(qp_clf, random_state=seed),
-            {
-                "bandwidth" : np.linspace(0.01, 0.2, 20),
-                "classifier__C": np.logspace(-3, 3, 7),
-                "classifier__class_weight" : ['balanced', None],
-            }
-=======
         ("ACC", "qunfold", QuaPyWrapper(ACC(clf, seed=seed)), clf_grid),
         ("ACC", "QuaPy", qp.method.aggregative.ACC(qp_clf, val_split=5), qp_clf_grid),
         ("PACC", "qunfold", QuaPyWrapper(PACC(clf, seed=seed)), clf_grid),
@@ -284,14 +162,7 @@
                 seed = seed
             )),
             { f"representation__preprocessor__{k}": v for k, v in clf_grid.items() } | { "representation__sigma": [1e-2, 1e-1, 1e0, 1e1, 1e2] },
->>>>>>> 810c182f
-        ),
-        #("KDEyCS", "qunfold", QuaPyWrapper(KDEyCS(clf, bandwidth=0.1)), 
-        #    {
-        #        "transformer__bandwidth" : [1e-2, 1e-1, 1e0, 1e1, 1e2],
-        #        **clf_grid,
-        #    }
-        #),
+        ),
     ]
 
     # load the data
@@ -307,84 +178,6 @@
             "classifier__C": clf_grid["classifier__estimator__C"],
         }
         methods = [ # (method_name, package, method, param_grid)
-<<<<<<< HEAD
-            #("ACC", "qunfold", QuaPyWrapper(ACC(clf, seed=seed)), clf_grid),
-            #("ACC", "QuaPy", qp.method.aggregative.ACC(qp_clf, val_split=3), qp_clf_grid),
-            #("PACC", "qunfold", QuaPyWrapper(PACC(clf, seed=seed)), clf_grid),
-            #("PACC", "QuaPy", qp.method.aggregative.PACC(qp_clf, val_split=3), qp_clf_grid),
-            #("HDy", "qunfold", QuaPyWrapper(HDy(clf, 2, seed=seed)), None),
-            #("HDy", "QuaPy",
-            #    qp.method.aggregative.DistributionMatching(
-            #        classifier = qp_clf,
-            #        divergence = 'HD',
-            #        cdf = False
-            #    ),
-            #    None
-            #),
-            #("EDy", "qunfold", QuaPyWrapper(EDy(clf, seed=seed)), None),
-            #("RUN", "qunfold", QuaPyWrapper(RUN(ClassTransformer(clf), seed=seed)), None),
-            #("KMMe", "qunfold", QuaPyWrapper(KMM(kernel="energy", seed=seed)), None),
-            #("KMMey", "qunfold", # KMM with the energy kernel after classification
-            #    QuaPyWrapper(LinearMethod(
-            #        LeastSquaresLoss(),
-            #        EnergyKernelTransformer(preprocessor=ClassTransformer(
-            #            clf,
-            #            is_probabilistic = True,
-            #        )),
-            #        seed = seed
-            #    )),
-            #    {
-            #        "transformer__preprocessor__classifier__estimator__C":
-            #            clf_grid["transformer__classifier__estimator__C"],
-            #    }
-            #),
-            #("KMMr", "qunfold",
-            #    QuaPyWrapper(KMM(kernel="rff", seed=seed)),
-            #    { "transformer__sigma": [ 1e-1 ] }
-            #),
-            #("KMMry", "qunfold", # KMM with the Gaussian RFF kernel after classification
-            #    QuaPyWrapper(LinearMethod(
-            #        LeastSquaresLoss(),
-            #        GaussianRFFKernelTransformer(
-            #            seed = seed,
-            #            preprocessor = ClassTransformer(
-            #                clf,
-            #                is_probabilistic = True,
-            #            ),
-            #        ),
-            #        seed = seed
-            #    )),
-            #    {
-            #        "transformer__sigma": [ 1e-1 ],
-            #        "transformer__preprocessor__classifier__estimator__C":
-            #            clf_grid["transformer__classifier__estimator__C"],
-            #    }
-            #),
-            #("KDEyHD", "qunfold", QuaPyWrapper(KDEyHD(clf, bandwidth=0.1, random_state=seed)), 
-            #{
-            #    "transformer__bandwidth" : [1e-1],
-            #    **clf_grid,
-            #}
-            #),
-            ("KDEyMLQP", "qunfold", QuaPyWrapper(KDEyMLQP(qp_clf, random_state=seed)), 
-                {
-                    "bandwidth" : np.linspace(0.01, 0.2, 20),
-                    "classifier__C": np.logspace(-3, 3, 7),
-                    "classifier__class_weight" : ['balanced', None],
-                }
-            ),
-            ("KDEyML", "QuaPy", KDEyML_QuaPy(qp_clf, random_state=seed),
-                {
-                    "bandwidth" : np.linspace(0.01, 0.2, 20),
-                    "classifier__C": np.logspace(-3, 3, 7),
-                    "classifier__class_weight" : ['balanced', None],
-                }
-            ),
-            ("SLD", "QuaPy", qp.method.aggregative.EMQ(qp_clf),
-                {
-                    "classifier__C" : [1e-2, 1e-1]
-                }
-=======
             ("ACC", "qunfold", QuaPyWrapper(ACC(clf, seed=seed)), clf_grid),
             ("ACC", "QuaPy", qp.method.aggregative.ACC(qp_clf, val_split=3), qp_clf_grid),
             ("PACC", "qunfold", QuaPyWrapper(PACC(clf, seed=seed)), clf_grid),
@@ -429,14 +222,7 @@
                     seed = seed
                 )),
                 { f"representation__preprocessor__{k}": v for k, v in clf_grid.items() } | { "representation__sigma": [ 1e-1 ] },
->>>>>>> 810c182f
-            ),
-            #("KDEyCS", "qunfold", QuaPyWrapper(KDEyCS(clf, bandwidth=0.1)), 
-            #    {
-            #        "transformer__bandwidth" : [1e-1],
-            #        **clf_grid,
-            #    }
-            #),
+            ),
         ]
         trn_data = trn_data.split_stratified(3000, random_state=seed)[0] # subsample
         val_gen.true_prevs.df = val_gen.true_prevs.df[:3] # use only 3 validation samples
