import numpy as np
import jax.numpy as jnp
import qunfold
import time
from quapy.data import LabelledCollection
from quapy.model_selection import GridSearchQ
from quapy.protocol import AbstractProtocol
from qunfold.quapy import QuaPyWrapper
from qunfold.sklearn import CVClassifier
from scipy.spatial.distance import cdist
from sklearn.ensemble import RandomForestClassifier
from sklearn.linear_model import LogisticRegression
from unittest import TestCase
from qunfold.methods import HDx
from qunfold.losses import HellingerSurrogateLoss

RNG = np.random.RandomState(876) # make tests reproducible

def make_problem(n_features=None, n_classes=None):
  if n_classes is None:
    n_classes = RNG.randint(2, 5)
  if n_features is None:
    n_features = RNG.randint(n_classes, 12)
  M = .1 * RNG.rand(n_features, n_classes) + np.eye(n_features, n_classes)
  p_true = RNG.rand(n_classes)
  for i in range(n_classes):
    M[i,:] /= np.sum(M[i,:])
  p_true /= np.sum(p_true)
  q = np.matmul(M, p_true)
  return q, M, p_true

def generate_data(M, p, n_samples=1000):
  n_features, n_classes = M.shape
  y = RNG.choice(np.arange(n_classes), p=p/p.sum(), size=n_samples)
  X = np.zeros((n_samples, n_features))
  for c in range(n_classes):
    X[y==c,:] = RNG.choice(
      np.arange(n_classes),
      p = M[c,:] / M[c,:].sum(),
      size = (np.sum(y==c), n_features)
    )
  X += RNG.rand(*X.shape) * .1
  return X, y

class TestMethods(TestCase):
  def test_methods(self):
    start = time.time()
    for _ in range(10):
      q, M, p_trn = make_problem()
      n_classes = len(p_trn)
      X_trn, y_trn = generate_data(M, p_trn)
      p_tst = RNG.permutation(p_trn)
      X_tst, y_tst = generate_data(M, p_tst)
      rf = RandomForestClassifier(
        oob_score = True,
        random_state = RNG.randint(np.iinfo("uint16").max),
      )
<<<<<<< HEAD
      p_acc = qunfold.ACC(rf).fit(X_trn, y_trn).predict(X_tst)
      p_pacc = qunfold.PACC(rf).fit(X_trn, y_trn).predict(X_tst)
      p_run = qunfold.RUN(qunfold.transformers.ClassTransformer(rf), tau=1e6).fit(X_trn, y_trn).predict(X_tst)
      p_hdx = qunfold.HDx(3).fit(X_trn, y_trn).predict(X_tst)
      p_hdy = qunfold.HDy(rf, 3).fit(X_trn, y_trn).predict(X_tst)
      p_edx = qunfold.EDx().fit(X_trn, y_trn).predict(X_tst)
      p_edy = qunfold.EDy(rf).fit(X_trn, y_trn).predict(X_tst)
      p_kmme = qunfold.KMM('energy').fit(X_trn, y_trn).predict(X_tst)
      p_kmmg = qunfold.KMM('gaussian').fit(X_trn, y_trn).predict(X_tst)
      p_kmml = qunfold.KMM('laplacian').fit(X_trn, y_trn).predict(X_tst)
      p_rff = qunfold.KMM('rff').fit(X_trn, y_trn).predict(X_tst)
=======
      p_acc = qunfold.ACC(rf).fit(X_trn, y_trn, n_classes).predict(X_tst)
      p_pacc = qunfold.PACC(rf).fit(X_trn, y_trn, n_classes).predict(X_tst)
      p_run = qunfold.RUN(qunfold.transformers.ClassTransformer(rf), tau=1e6).fit(X_trn, y_trn, n_classes).predict(X_tst)
      p_hdx = qunfold.HDx(3).fit(X_trn, y_trn, n_classes).predict(X_tst)
      p_hdy = qunfold.HDy(rf, 3).fit(X_trn, y_trn, n_classes).predict(X_tst)
      p_edx = qunfold.EDx().fit(X_trn, y_trn, n_classes).predict(X_tst)
      p_edy = qunfold.EDy(rf).fit(X_trn, y_trn, n_classes).predict(X_tst)
      p_kmme = qunfold.KMM('energy').fit(X_trn, y_trn, n_classes).predict(X_tst)
      p_kmmg = qunfold.KMM('gaussian').fit(X_trn, y_trn, n_classes).predict(X_tst)
      p_kmml = qunfold.KMM('laplacian').fit(X_trn, y_trn, n_classes).predict(X_tst)
>>>>>>> cf8e8a13
      p_custom = qunfold.GenericMethod( # a custom method
        qunfold.LeastSquaresLoss(),
        qunfold.HistogramTransformer(3)
      ).fit(X_trn, y_trn, n_classes).predict(X_tst)
      print(
        f"LSq: p_acc = {p_acc}",
        f"             {p_acc.nit} it.; {p_acc.message}",
        f"    p_pacc = {p_pacc}",
        f"             {p_pacc.nit} it.; {p_pacc.message}",
        f"     p_run = {p_run}",
        f"             {p_run.nit} it.; {p_run.message}",
        f"     p_hdx = {p_hdx}",
        f"             {p_hdx.nit} it.; {p_hdx.message}",
        f"     p_hdy = {p_hdy}",
        f"             {p_hdy.nit} it.; {p_hdy.message}",
        f"     p_edx = {p_edx}",
        f"             {p_edx.nit} it.; {p_edx.message}",
        f"     p_edy = {p_edy}",
        f"             {p_edy.nit} it.; {p_edy.message}",
        f"     p_custom = {p_custom}",
        f"             {p_custom.nit} it.; {p_custom.message}",
        f"     p_kmme = {p_kmme}",
        f"             {p_kmme.nit} it.; {p_kmme.message}",
        f"     p_kmmg = {p_kmmg}",
        f"             {p_kmmg.nit} it.; {p_kmmg.message}",
        f"     p_kmml = {p_kmml}",
        f"             {p_kmml.nit} it.; {p_kmml.message}",
        f"     p_rff = {p_rff}",
        f"             {p_rff.nit} it.; {p_rff.message}",
        f"     p_tst = {p_tst}",
        sep = "\n",
        end = "\n"*2
      )
      # self.assertTrue(...)
    print(f"Spent {time.time() - start}s")

class TestCVClassifier(TestCase):
  def test_methods(self):
    start = time.time()
    for _ in range(10):
      q, M, p_trn = make_problem()
      n_classes = len(p_trn)
      X_trn, y_trn = generate_data(M, p_trn)
      p_tst = RNG.permutation(p_trn)
      X_tst, y_tst = generate_data(M, p_tst)
      lr = CVClassifier(
        LogisticRegression(),
        n_estimators = 10,
        random_state = RNG.randint(np.iinfo("uint16").max),
      )
      p_acc = qunfold.ACC(lr).fit(X_trn, y_trn, n_classes).predict(X_tst)
      p_pacc = qunfold.PACC(lr).fit(X_trn, y_trn, n_classes).predict(X_tst)
      p_hdy = qunfold.HDy(lr, 3).fit(X_trn, y_trn, n_classes).predict(X_tst)
      print(
        f"CVC: p_acc = {p_acc}",
        f"             {p_acc.nit} it.; {p_acc.message}",
        f"    p_pacc = {p_pacc}",
        f"             {p_pacc.nit} it.; {p_pacc.message}",
        f"     p_hdy = {p_hdy}",
        f"             {p_hdy.nit} it.; {p_hdy.message}",
        f"     p_tst = {p_tst}",
        sep = "\n",
        end = "\n"*2
      )
      # self.assertTrue(...)
    print(f"Spent {time.time() - start}s")

class SingleSampleProtocol(AbstractProtocol):
    def __init__(self, X, p):
      self.X = X
      self.p = p
    def __call__(self):
      yield self.X, self.p

class TestQuaPyWrapper(TestCase):
  def test_methods(self):
    for _ in range(10):
      q, M, p_trn = make_problem()
      X_trn, y_trn = generate_data(M, p_trn)
      p_tst = RNG.permutation(p_trn)
      X_tst, y_tst = generate_data(M, p_tst)
      lr = CVClassifier(
        LogisticRegression(C = 1e-2), # some value outside of the param_grid
        n_estimators = 10,
        random_state = RNG.randint(np.iinfo("uint16").max),
      )
      p_acc = QuaPyWrapper(qunfold.ACC(lr))
      self.assertEqual( # check that get_params returns the correct settings
        p_acc.get_params(deep=True)["transformer__classifier__estimator__C"],
        1e-2
      )
      quapy_method = GridSearchQ(
        model = p_acc,
        param_grid = {
          "transformer__classifier__estimator__C": [1e-1, 1e0, 1e1, 1e2],
        },
        protocol = SingleSampleProtocol(X_tst, p_tst),
        error = "mae",
        refit = False,
        verbose = True,
      ).fit(LabelledCollection(X_trn, y_trn))
      self.assertEqual( # check that best parameters are actually used
        quapy_method.best_params_["transformer__classifier__estimator__C"],
        quapy_method.best_model_.generic_method.transformer.classifier.estimator.C
      )

class TestDistanceTransformer(TestCase):
  def test_transformer(self):
    for _ in range(10):
      q, M, p_trn = make_problem()
      n_classes = len(p_trn)
      X_trn, y_trn = generate_data(M, p_trn)
      # p_tst = RNG.permutation(p_trn)
      # X_tst, y_tst = generate_data(M, p_tst)
      m = qunfold.GenericMethod(None, qunfold.DistanceTransformer())
      m.fit(X_trn, y_trn, n_classes)
      M_est = m.M
      M_true = np.zeros_like(M_est)
      for i in range(len(p_trn)):
        for j in range(len(p_trn)):
          M_true[i, j] = cdist(X_trn[y_trn==j], X_trn[y_trn==i]).mean()
      np.testing.assert_allclose(M_est, M_true)

class TestHistogramTransformer(TestCase):
  def test_transformer(self):
    X = np.load("qunfold/tests/HDx_X.npy")
    y = RNG.choice(5, size=X.shape[0]) # the HistogramTransformer ignores labels
    fX = np.load("qunfold/tests/HDx_fX.npy") # ground-truth by QUnfold.jl
    f = qunfold.HistogramTransformer(10, unit_scale=False)
    self.assertTrue(np.all(f.fit_transform(X, y, average=False)[0] == fX))
    self.assertTrue(np.all(f.transform(X, average=False) == fX))
    self.assertTrue(np.all(f.transform(X, average=True) == fX.mean(axis=0)))

    # test unit_scale=True, the new default
    self.assertTrue(np.all(f.transform(X, average=False).sum(axis=1) == X.shape[1]))
    f2 = qunfold.HistogramTransformer(10)
    self.assertTrue(np.allclose(f2.fit_transform(X, y, average=False)[0].sum(axis=1), 1))

class TestHellingerSurrogateLoss(TestCase):
  #old implementation of hellinger surrogate loss for comparison
  def old_hellinger_loss_function(self, p, q, M, indices):
    v = (jnp.sqrt(q) - jnp.sqrt(jnp.dot(M, p)))**2
    return jnp.sum(jnp.array([ jnp.sum(v[i]) for i in indices ]))

  # old instantiation of hellinger surrogate loss for comparison
  def _old_instantiate(self, q, M, n_bins, N=None):
    n_features = int(M.shape[0] / n_bins) # derive the number from M's shape
    indices = [ jnp.arange(i * n_bins, (i+1) * n_bins) for i in range(n_features) ]
    nonzero = jnp.any(M != 0, axis=1)
    M = M[nonzero,:]
    q = q[nonzero]
    if not jnp.all(nonzero):
      i = 0
      for j in range(len(indices)):
        indices_j = []
        for k in indices[j]:
          if nonzero[k]:
            indices_j.append(i)
            i += 1
        indices[j] = jnp.array(indices_j, dtype=int)
    return lambda p: self.old_hellinger_loss_function(p, q, M, indices)
  
  def test_loss(self):
    for _ in range(20):
      _, M, p_true = make_problem(10, 4)
      X_trn, y_trn = generate_data(M, p_true)
      y_trn -= y_trn.min() # map to zero-based labels
      n_bins = RNG.randint(2, 11)

      m_hl = HDx(n_bins).fit(X_trn, y_trn)
      M_hl = m_hl.M
      q_hl = m_hl.transformer.transform(X_trn, average=False).mean(axis=0)
      F_hl = jnp.sum(q_hl) # the number of features

      # draw a random p uniformly from the unit simplex, so the distance isn't just 0
      p_tst = RNG.dirichlet(np.ones(len(m_hl.p_trn)))

      new_loss = HellingerSurrogateLoss()._instantiate(q_hl, M_hl)
      old_loss = self._old_instantiate(q_hl, M_hl, n_bins=n_bins)

      # make sure both loss functions return roughly 0 for the true distribution
      self.assertAlmostEqual(F_hl + new_loss(m_hl.p_trn), 0, places=5)
      self.assertAlmostEqual(0.5 * old_loss(m_hl.p_trn), 0, places=5)

      # make sure the functions return roughly the same for other distributions
      # check for 6 decimal place accuracy
      self.assertAlmostEqual(F_hl + new_loss(p_tst),
                             0.5 * old_loss(p_tst),
                             places=5)<|MERGE_RESOLUTION|>--- conflicted
+++ resolved
@@ -55,7 +55,6 @@
         oob_score = True,
         random_state = RNG.randint(np.iinfo("uint16").max),
       )
-<<<<<<< HEAD
       p_acc = qunfold.ACC(rf).fit(X_trn, y_trn).predict(X_tst)
       p_pacc = qunfold.PACC(rf).fit(X_trn, y_trn).predict(X_tst)
       p_run = qunfold.RUN(qunfold.transformers.ClassTransformer(rf), tau=1e6).fit(X_trn, y_trn).predict(X_tst)
@@ -67,18 +66,6 @@
       p_kmmg = qunfold.KMM('gaussian').fit(X_trn, y_trn).predict(X_tst)
       p_kmml = qunfold.KMM('laplacian').fit(X_trn, y_trn).predict(X_tst)
       p_rff = qunfold.KMM('rff').fit(X_trn, y_trn).predict(X_tst)
-=======
-      p_acc = qunfold.ACC(rf).fit(X_trn, y_trn, n_classes).predict(X_tst)
-      p_pacc = qunfold.PACC(rf).fit(X_trn, y_trn, n_classes).predict(X_tst)
-      p_run = qunfold.RUN(qunfold.transformers.ClassTransformer(rf), tau=1e6).fit(X_trn, y_trn, n_classes).predict(X_tst)
-      p_hdx = qunfold.HDx(3).fit(X_trn, y_trn, n_classes).predict(X_tst)
-      p_hdy = qunfold.HDy(rf, 3).fit(X_trn, y_trn, n_classes).predict(X_tst)
-      p_edx = qunfold.EDx().fit(X_trn, y_trn, n_classes).predict(X_tst)
-      p_edy = qunfold.EDy(rf).fit(X_trn, y_trn, n_classes).predict(X_tst)
-      p_kmme = qunfold.KMM('energy').fit(X_trn, y_trn, n_classes).predict(X_tst)
-      p_kmmg = qunfold.KMM('gaussian').fit(X_trn, y_trn, n_classes).predict(X_tst)
-      p_kmml = qunfold.KMM('laplacian').fit(X_trn, y_trn, n_classes).predict(X_tst)
->>>>>>> cf8e8a13
       p_custom = qunfold.GenericMethod( # a custom method
         qunfold.LeastSquaresLoss(),
         qunfold.HistogramTransformer(3)
