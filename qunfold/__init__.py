--- conflicted
+++ resolved
@@ -13,24 +13,6 @@
     KDEyMLLoss,
 )
 
-<<<<<<< HEAD
-from .transformers import (
-    ClassTransformer,
-    HistogramTransformer,
-    DistanceTransformer,
-    KernelTransformer,
-    EnergyKernelTransformer,
-    LaplacianKernelTransformer,
-    GaussianKernelTransformer,
-    GaussianRFFKernelTransformer,
-    KDEyHDTransformer,
-    KDEyCSTransformer,
-    KDEyMLTransformerID,
-)
-
-from .methods.linear import (
-    AbstractMethod,
-=======
 from .methods.linear.representations import (
     ClassRepresentation,
     HistogramRepresentation,
@@ -44,7 +26,6 @@
 )
 
 from .methods.linear import (
->>>>>>> 810c182f
     LinearMethod,
     ACC,
     PACC,
@@ -54,7 +35,6 @@
     EDx,
     EDy,
     KMM,
-<<<<<<< HEAD
     KDEyHD,
     KDEyCS,
     KDEyMLID,
@@ -64,13 +44,10 @@
     KDEyML,
     KDEyMLQP,
 )
-=======
-)
 
 from .methods.likelihood import (
     LikelihoodMaximizer,
     ExpectationMaximizer,
 )
 
-from .methods import AbstractMethod
->>>>>>> 810c182f
+from .methods import AbstractMethod