--- conflicted
+++ resolved
@@ -281,19 +281,6 @@
   def fit_transform(self, X, y, average=True, n_classes=None):
     if not average:
       raise ValueError("KernelTransformer does not support average=False")
-<<<<<<< HEAD
-    if y.min() not in [0, 1]:
-      raise ValueError("y.min() ∉ [0, 1]")
-    self.n_classes = len(np.unique(y))
-    self.X_trn = X
-    self.y_trn = y
-    self.p_trn = class_prevalences(y)
-    M = np.zeros((self.n_classes, self.n_classes))
-    for i in range(self.n_classes):
-      for j in range(i, self.n_classes):
-        M[i, j] = self.kernel(X[y==i], X[y==j])
-        if i != j:
-=======
     _check_y(y, n_classes)
     self.p_trn = class_prevalences(y, n_classes)
     n_classes = len(self.p_trn) # not None anymore
@@ -305,7 +292,6 @@
         if np.sum(y==i) > 0 and np.sum(y==j):
           M[i, j] = self.kernel(X[y==i], X[y==j])
           if i != j:
->>>>>>> cf8e8a13
             M[j, i] = M[i, j]
     return M
   def transform(self, X, average=True):
